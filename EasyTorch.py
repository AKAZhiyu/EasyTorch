--- conflicted
+++ resolved
@@ -8,7 +8,7 @@
 
 # pytorch
 import torch
-from torch import nn,optim
+from torch import nn, optim
 import torch.nn.functional as F
 from torch.utils.data import Dataset, TensorDataset, DataLoader
 from torch.utils.data import Dataset, DataLoader, random_split
@@ -532,20 +532,10 @@
     Returns:
     - float: The mean squared error loss computed across the entire dataset.
     """
-<<<<<<< HEAD
     data = data_loader.dataset
     X, y = data[:]
     yhat = net(X)
     return F.mse_loss(yhat, y)
-=======
-    mse_loss = 0.0
-    total_samples = 0
-    for X, y in data_loader:
-        yhat = net(X)
-        mse_loss += F.mse_loss(yhat, y, reduction='sum').item()  # Sum up batch losses
-        total_samples += y.size(0)
-    return mse_loss / total_samples  # Return mean loss
->>>>>>> d969cf19
 
 
 def accuracy_cal(data_loader, net):
@@ -564,7 +554,6 @@
     Returns:
     - float: The accuracy of the model computed across the entire dataset.
     """
-<<<<<<< HEAD
     data = data_loader.dataset
     X, y = data[:]
     zhat = net(X)
@@ -573,14 +562,3 @@
     acc = torch.mean(acc_bool.float())
     return acc
 
-=======
-    correct_predictions = 0
-    total_predictions = 0
-    for X, y in data_loader:
-        zhat = net(X)
-        soft_z = F.softmax(zhat, dim=1)
-        predicted_labels = torch.argmax(soft_z, dim=1)
-        correct_predictions += (predicted_labels == y).sum().item()
-        total_predictions += y.size(0)
-    return correct_predictions / total_predictions
->>>>>>> d969cf19
